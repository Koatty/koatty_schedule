--- conflicted
+++ resolved
@@ -24,9 +24,6 @@
     'jest-html-reporters'
   ], // 测试用例报告
   collectCoverage: true, // 是否收集测试时的覆盖率信息
-<<<<<<< HEAD
-  clearMocks: true,
-=======
   // 配置覆盖率收集的文件范围，只统计src目录下的源代码
   collectCoverageFrom: [
     'src/**/*.{js,ts}',
@@ -45,7 +42,6 @@
     '\\.test\\.(js|ts)$',
     '\\.spec\\.(js|ts)$',
   ],
->>>>>>> 83b893ce
   coverageReporters: [
     'html',
     'lcov',
