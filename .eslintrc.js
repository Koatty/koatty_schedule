--- conflicted
+++ resolved
@@ -22,11 +22,7 @@
   },
   rules: {
     "@typescript-eslint/no-explicit-any": "off",
-<<<<<<< HEAD
-    "@typescript-eslint/no-require-imports": "warn",
-=======
     "@typescript-eslint/no-require-imports": "off",
->>>>>>> 83b893ce
     "@typescript-eslint/no-var-requires": "off",
     "@typescript-eslint/member-ordering": "off",
     "@typescript-eslint/consistent-type-assertions": "off",
@@ -34,21 +30,8 @@
     "@typescript-eslint/no-empty-function": "off",
     "@typescript-eslint/no-empty-interface": "off",
     "@typescript-eslint/explicit-module-boundary-types": "off",
-<<<<<<< HEAD
-    "@typescript-eslint/no-unsafe-function-type": "warn",
-    '@typescript-eslint/no-unused-vars': [
-      'error',
-      {
-        vars: 'all', // 检查所有变量
-        varsIgnorePattern: '^_', // 允许以 _ 开头的变量
-        args: 'after-used', // 仅检查被使用的参数
-        argsIgnorePattern: '^_', // 允许以 _ 开头的参数
-      }
-    ],
-=======
     "@typescript-eslint/no-unused-vars": "warn",
     "@typescript-eslint/no-unsafe-function-type": "off",
     "prefer-const": "warn"
->>>>>>> 83b893ce
   },
 };