--- conflicted
+++ resolved
@@ -5,58 +5,15 @@
  * @ version: 2020-07-06 10:30:11
  */
 
-<<<<<<< HEAD
-import { IOCContainer } from "koatty_container";
-import * as helper from "koatty_lib";
-import { RedLockOptions } from "./utils/redlock";
-import { initRedLock, injectSchedule, redLockerDescriptor } from "./utils/schedule";
-=======
 import { RedLock } from "./decorator/redlock";
 import { Scheduled } from "./decorator/scheduled";
->>>>>>> 83b893ce
 
 // Export the decorators
 export { RedLock, Scheduled };
 
-<<<<<<< HEAD
-/**
- * Schedule task
- *
- * @export
- * @param {string} cron
- * @param {string} _timezone
- * * Seconds: 0-59
- * * Minutes: 0-59
- * * Hours: 0-23
- * * Day of Month: 1-31
- * * Months: 1-12 (Jan-Dec)
- * * Day of Week: 1-7 (Sun-Sat)
- * 
- * @returns {MethodDecorator}
- */
-export function Scheduled(cron: string, _timezone = 'Asia/Beijing'): MethodDecorator {
-  if (helper.isEmpty(cron)) {
-    // cron = "0 * * * * *";
-    throw Error("ScheduleJob rule is not defined");
-  }
-
-  return (target, propertyKey: string, _descriptor: PropertyDescriptor) => {
-    const componentType = IOCContainer.getType(target);
-    if (componentType !== "SERVICE" && componentType !== "COMPONENT") {
-      throw Error("This decorator only used in the service、component class.");
-    }
-    // IOCContainer.attachPropertyData(SCHEDULE_KEY, {
-    //     cron,
-    //     method: propertyKey
-    // }, target, propertyKey);
-    injectSchedule(target, propertyKey, cron);
-  };
-}
-=======
 // Export utility functions and types for advanced usage
 export { RedLockOptions } from "./locker/redlock";
 export { DecoratorType, validateCronExpression, validateRedLockOptions } from "./config/config";
->>>>>>> 83b893ce
 
 // Legacy compatibility - maintain the original SchedulerLock name
 /**
